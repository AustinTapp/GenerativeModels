--- conflicted
+++ resolved
@@ -218,9 +218,6 @@
             pred_prev_sample = pred_prev_sample + variance
 
         return pred_prev_sample, pred_original_sample
-<<<<<<< HEAD
-    
-=======
 
     def reversed_step(
         self, model_output: torch.Tensor, timestep: int, sample: torch.Tensor
@@ -281,51 +278,3 @@
         pred_post_sample = alpha_prod_t_prev ** (0.5) * pred_original_sample + pred_sample_direction
 
         return pred_post_sample, pred_original_sample
-
-    def add_noise(self, original_samples: torch.Tensor, noise: torch.Tensor, timesteps: torch.Tensor) -> torch.Tensor:
-        """
-        Add noise to the original samples.
-
-        Args:
-            original_samples: original samples
-            noise: noise to add to samples
-            timesteps: timesteps tensor indicating the timestep to be computed for each sample.
-
-        Returns:
-            noisy_samples: sample with added noise
-        """
-        # Make sure alphas_cumprod and timestep have same device and dtype as original_samples
-        self.alphas_cumprod = self.alphas_cumprod.to(device=original_samples.device, dtype=original_samples.dtype)
-        timesteps = timesteps.to(original_samples.device)
-
-        sqrt_alpha_cumprod = self.alphas_cumprod[timesteps] ** 0.5
-        sqrt_alpha_cumprod = sqrt_alpha_cumprod.flatten()
-        while len(sqrt_alpha_cumprod.shape) < len(original_samples.shape):
-            sqrt_alpha_cumprod = sqrt_alpha_cumprod.unsqueeze(-1)
-
-        sqrt_one_minus_alpha_prod = (1 - self.alphas_cumprod[timesteps]) ** 0.5
-        sqrt_one_minus_alpha_prod = sqrt_one_minus_alpha_prod.flatten()
-        while len(sqrt_one_minus_alpha_prod.shape) < len(original_samples.shape):
-            sqrt_one_minus_alpha_prod = sqrt_one_minus_alpha_prod.unsqueeze(-1)
-
-        noisy_samples = sqrt_alpha_cumprod * original_samples + sqrt_one_minus_alpha_prod * noise
-        return noisy_samples
-
-    def get_velocity(self, sample: torch.Tensor, noise: torch.Tensor, timesteps: torch.Tensor) -> torch.Tensor:
-        # Make sure alphas_cumprod and timestep have same device and dtype as sample
-        self.alphas_cumprod = self.alphas_cumprod.to(device=sample.device, dtype=sample.dtype)
-        timesteps = timesteps.to(sample.device)
-
-        sqrt_alpha_prod = self.alphas_cumprod[timesteps] ** 0.5
-        sqrt_alpha_prod = sqrt_alpha_prod.flatten()
-        while len(sqrt_alpha_prod.shape) < len(sample.shape):
-            sqrt_alpha_prod = sqrt_alpha_prod.unsqueeze(-1)
-
-        sqrt_one_minus_alpha_prod = (1 - self.alphas_cumprod[timesteps]) ** 0.5
-        sqrt_one_minus_alpha_prod = sqrt_one_minus_alpha_prod.flatten()
-        while len(sqrt_one_minus_alpha_prod.shape) < len(sample.shape):
-            sqrt_one_minus_alpha_prod = sqrt_one_minus_alpha_prod.unsqueeze(-1)
-
-        velocity = sqrt_alpha_prod * noise - sqrt_one_minus_alpha_prod * sample
-        return velocity
->>>>>>> b1c8f051
